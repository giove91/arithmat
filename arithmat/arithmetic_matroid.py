# -*- coding: utf-8 -*-
"""
Arithmetic matroids classes.

Copyright (C) 2019 Giovanni Paolini
Copyright (C) 2019 Roberto Pagaria

This program is free software: you can redistribute it and/or modify
it under the terms of the GNU General Public License as published by
the Free Software Foundation, either version 3 of the License, or
(at your option) any later version.

This program is distributed in the hope that it will be useful,
but WITHOUT ANY WARRANTY; without even the implied warranty of
MERCHANTABILITY or FITNESS FOR A PARTICULAR PURPOSE. See the
GNU General Public License for more details.

You should have received a copy of the GNU General Public License
along with this program. If not, see http://www.gnu.org/licenses/.
"""

import itertools
import operator
import copy
import networkx as nx

from sage.structure.sage_object import SageObject
from sage.matroids.matroid import Matroid
from sage.matroids.advanced import *
from sage.combinat.set_partition import SetPartition
from sage.sets.disjoint_set import DisjointSet
from sage.combinat.posets.posets import Poset

from sage.rings.integer_ring import ZZ
from sage.matrix.constructor import matrix, vector
from sage.matrix.special import identity_matrix, block_matrix

from sage.misc.misc import powerset
from sage.arith.misc import divisors, gcd



from shnf import signed_hermite_normal_form as _signed_hermite_normal_form


class ArithmeticMatroidMixin(SageObject):
    """
    A general mixin for arithmetic matroids, that can be added to any Matroid subclass of Sage.
    """

    def __init__(self, *args, **kwargs):
        # get multiplicity function
        try:
            multiplicity = kwargs.pop('multiplicity_function')
        except KeyError:
            multiplicity = None # multiplicity function must be set later

        super(ArithmeticMatroidMixin, self).__init__(*args, **kwargs)
        self._multiplicity = multiplicity

    def _repr_(self):
        return "Arithmetic matroid of rank %d on %d elements" % (self.full_rank(), len(self.groundset()))


    def __hash__(self):
        return hash((self.groundset(), self.full_rank(), self._multiplicity(frozenset()), self._multiplicity(self.groundset())))

    def __eq__(self, other):
        if not isinstance(other, ArithmeticMatroidMixin):
            return False

        return super(ArithmeticMatroidMixin, self).__eq__(other) and (self._multiplicity == other._multiplicity)

    def __ne__(self, other):
        return not self == other


    def __copy__(self):
        N = super(ArithmeticMatroidMixin, self).__copy__()
        N._multiplicity = self._multiplicity
        N.__class__ = type(self)
        return N

    def __deepcopy__(self, *args, **kwargs):
        N = super(ArithmeticMatroidMixin, self).__deepcopy__(*args, **kwargs)
        N._multiplicity = copy.deepcopy(self._multiplicity)
        N.__class__ = type(self)
        return N

    def __reduce__(self):
        raise TypeError("unfortunately, functions cannot be saved reliably, so this class doesn't have load/save support.")



    def multiplicity(self, X=None):
        """
        Return the multiplicity of X.
        """
        if X is None:
            return self.full_multiplicity()
        if not isinstance(X, frozenset):
            X = frozenset(X)
        return self._multiplicity(X)


    def full_multiplicity(self):
        """
        Return the multiplicity of the groundset.
        """
        return self._multiplicity(self.groundset())


    def _is_isomorphism(self, other, morphism):
        """
        Version of is_isomorphism() that does no type checking.
        (see Matroid.is_isomorphism)
        """
        for X in powerset(self.groundset()):
            Y = frozenset(morphism[e] for e in X)
            if self.rank(X) != other.rank(Y) or self.multiplicity(X) != other.multiplicity(Y):
                return False
        return True


    def _is_isomorphic(self, other, certificate=False):
        """
        Test if self is isomorphic to other.
        Internal version that performs no checks on input (see Matroid.is_isomorphic).
        """
        if certificate:
            # TODO
            raise NotImplementedError

        if len(self.groundset()) != len(other.groundset()) or self.full_rank() != other.full_rank() or self.full_multiplicity() != other.full_multiplicity():
            return False

        # TODO: try to make more efficient
        E = list(self.groundset())
        for perm in itertools.permutations(other.groundset()):
            morphism = {e: perm[i] for i, e in enumerate(E)}
            if self.is_isomorphism(other, morphism):
                return True

        return False


    def _is_independent_from(self, v, X):
        return self.rank(X.union([v])) != self.rank(X)

    def _is_dependent_from(self, v, X):
        return not self._is_independent_from(v, X)


    def is_valid(self):
        """
        Check if the arithmetic matroid axioms are satisfied.
        """
        if not super(ArithmeticMatroidMixin, self).is_valid():
            # check validity of the underlying matroid
            return False

        E = self.groundset()

        # check axioms for arithmetic matroids
        for X in powerset(E):
            X = frozenset(X)
            for v in E:
                if v not in X:
                    if self._is_dependent_from(v, X):
                        # check axiom 1
                        if self.multiplicity(X) % self.multiplicity(X.union([v])) != 0:
                            # print >> sys.stderr, "Axiom 1 fails on", X, v
                            return False

                    else:
                        # check axiom 2
                        if self.multiplicity(X.union([v])) % self.multiplicity(X) != 0:
                            # print >> sys.stderr, "Axiom 2 fails on", X, v
                            return False

        for Y in powerset(E):
            Y = frozenset(Y)

            for X in powerset(Y):
                X = frozenset(X)

                T = []
                F = []

                for y in Y:
                    if y not in X:
                        if self._is_dependent_from(y, X):
                            T.append(y)
                        else:
                            F.append(y)

                if len(F) + self.rank(X) == self.rank(Y):
                    # (X, Y) is a molecule

                    T = frozenset(T)
                    F = frozenset(F)

                    # check axiom 3
                    if self.multiplicity(X) * self.multiplicity(Y) != self.multiplicity(X.union(F)) * self.multiplicity(X.union(T)):
                        return False

                    # check axiom P
                    if (-1)**(len(T)) * sum((-1)**(len(Y)-len(Z)-len(X)) * self.multiplicity(X.union(Z)) for Z in powerset(Y.difference(X))) < 0:
                        return False

        return True


    def is_torsion_free(self):
        """
        Check if the matroid is torsion-free, i.e. m({}) = 1.
        """
        return self.multiplicity(frozenset()) == 1


    def is_surjective(self):
        """
        Check if the matroid is surjective, i.e. m(E) = 1.
        """
        return self.full_multiplicity() == 1


    def is_gcd(self):
        """
        Check if the matroid satisfies the gcd property.
        """
        return all(self.multiplicity(X) == reduce(gcd, (self.multiplicity(I) for I in powerset(X) if self.rank(X) == self.rank(I) and self.is_independent(I)), 0) for X in powerset(self.groundset()))


    def is_strong_gcd(self):
        """
        Check if the matroid satisfies the gcd property, as defined in [PP18].
        """
        return all(self.multiplicity(X) == reduce(gcd, (self.multiplicity(B) for B in self.bases() if len(B.intersection(X)) == self.rank(X)), 0) for X in powerset(self.groundset()))


    def minor(self, contractions=None, deletions=None):
        # get minor as a (non-arithmetic) matroid
        matroid = super(ArithmeticMatroidMixin, self).minor(contractions, deletions)

        contractions = list(contractions) if contractions else []
        deletions = list(deletions) if deletions else []

        if isinstance(matroid, MinorMatroid):
            # return an instance of MinorArithmeticMatroid
            return MinorArithmeticMatroid(self, contractions, deletions)

        else:
            # we use the same (arithmetic) class here
            matroid.__class__ = type(self)

            # add multiplicity function
            matroid._multiplicity = lambda X : self._multiplicity(frozenset(contractions).union(X))

            return matroid


    def dual(self):
        # get dual as a (non-arithmetic) matroid
        matroid = super(ArithmeticMatroidMixin, self).dual()

        if isinstance(matroid, DualMatroid):
            # return an instance of DualArithmeticMatroid
            return DualArithmeticMatroid(self)

        else:
            # we use the same (arithmetic) class here
            matroid.__class__ = type(self)

            # add multiplicity function
            matroid._multiplicity = lambda X : self._multiplicity(self.groundset().difference(X))

            return matroid


    def reduction(self):
        """
        Return reduction of the matroid, as defined in [PP18].
        """
        d = reduce(gcd, [self.multiplicity(B) for B in self.bases()], 0)

        def m_bar(X):
            return reduce(gcd, [self.multiplicity(B) for B in self.bases() if self.rank(X) == self.rank(X.intersection(B))], 0) // d

        return ArithmeticMatroid(self.groundset(), self._rank, multiplicity_function=m_bar)


    def check_representation(self, A, ordered_groundset=None, check_bases=False):
        """
        Check if the given matrix is a representation for the matroid.
        If check_bases==True, check that the multiplicity is correct only on the bases.
        """
        r = self.full_rank()
        n = len(self.groundset())

        if ordered_groundset is not None:
            # use the groundset in the given order
            E = ordered_groundset
            assert frozenset(E) == self.groundset()
            assert len(E) == len(self.groundset())
        else:
            # to sort the groundset
            E = list(sorted(self.groundset()))

        if A.ncols() != n:
            return False

        for S in powerset(range(n)):
            T = frozenset(E[i] for i in S)   # corresponding subset of E
            if A[:,S].rank() != self.rank(T):
                # print >> sys.stderr, "Not representable, rank of %r is incorrect" % T
                return False

            if check_bases and len(T) != r and self.rank(T) < r:
                # skip multiplicity check
                continue

            if reduce(operator.mul, [d for d in A[:,S].elementary_divisors() if d != 0], 1) != self.multiplicity(T):
                # print >> sys.stderr, "Not representable, multiplicity of %r is incorrect" % T
                return False

        return True


    def _representation_surjective(self, ordered_groundset=None, check_bases=False):
        """
        Find a representation (if it exists) for a surjective matroid (m(emptyset)=m(E)=1).
        If check_bases==True, find a representation of a matroid (E,rk,m')
        such that m'(B)=m(B) for every basis B.
        Return None if no representation exists.
        """
        assert self.full_multiplicity() == 1

        r = self.full_rank()
        n = len(self.groundset())

        if ordered_groundset is not None:
            # use the groundset in the given order
            E = ordered_groundset
            assert frozenset(E) == self.groundset()
            assert len(E) == len(self.groundset())
        else:
            # sort the groundset
            E = list(sorted(self.groundset()))

        B = self.basis()
        # print "Basis:", B

        # find bipartite graph
        edges = [(x,y) for x in B for y in E if y not in B and self.is_basis(B.difference([x]).union([y]))]

        spanning_forest = nx.Graph()

        # find spanning forest
        uf = DisjointSet(E)
        for (x,y) in edges:
            if uf.find(x) != uf.find(y):
                spanning_forest.add_edge(x,y)
                uf.union(x,y)

        # print "Graph:", edges
        # print "Spanning forest:", spanning_forest.edges()

        # fix an order of B
        B_ordered = list(sorted(B))

        # compute entries of matrix A
        def entry(i,j):
            x = B_ordered[i]
            y = E[j]

            if y in B:
                return self.multiplicity(B) if x == y else 0

            elif (x,y) in edges:
                return self.multiplicity(B.difference([x]).union([y]))

            else:
                return 0

        A = matrix(ZZ, r, n, entry)
        # print A

        B_to_index = {B_ordered[i]: i for i in xrange(r)}
        E_to_index = {E[j]: j for j in xrange(n)}


        graph = spanning_forest
        while graph.number_of_edges() < len(edges):
            # find all paths in the graph
            paths = dict(nx.all_pairs_dijkstra_path(graph))
            for (x,y) in sorted(edges, key=lambda (x,y): len(paths[x][y])):
                if len(paths[x][y]) == 2:
                    # (x,y) is in the graph
                    assert (x,y) in graph.edges()
                    continue

                i = B_to_index[x]
                j = E_to_index[y]

                rows = [B_to_index[z] for z in paths[x][y][::2]]
                columns = [E_to_index[z] for z in paths[x][y][1::2]]

                # print x, y
                # print "rows:", rows
                # print "columns:", columns

                new_tuple = [z for z in B_ordered + paths[x][y] if z not in B or z not in paths[x][y]]
                # print "new_tuple:", new_tuple
                expected_mult = self.multiplicity(new_tuple) * self.multiplicity(B)**(len(rows)-1) if self.rank(new_tuple) == r else 0
                if abs(A[rows,columns].determinant()) != expected_mult:
                    # change sign
                    # print "change sign!"
                    # print A[rows,columns].determinant()
                    A[i,j] = -A[i,j]

                    if abs(A[rows,columns].determinant()) != expected_mult:
                        # print A
                        # print A[rows,columns].determinant(), expected_mult
                        return None

                graph.add_edge(x,y)
                break

        D, U, V = A.smith_form()
        res = V.inverse()[:r,:]
        res = matrix(ZZ, res)

        # print >> sys.stderr, "Candidate representation:"
        # print >> sys.stderr, res

        # check if this is indeed a representation
        if not self.check_representation(res, ordered_groundset=ordered_groundset, check_bases=check_bases):
            return None

        return res


    def all_representations(self, ordered_groundset=None):
        """
        Generator of all non-equivalent essential representations.
        """
        if self.multiplicity([]) > 1:
            raise NotImplementedError
            # TODO implement m({}) > 1

        r = self.full_rank()
        n = len(self.groundset())

        if self.full_multiplicity() == 1:
            res = self._representation_surjective(ordered_groundset=ordered_groundset)
            if res is not None:
                yield res
            return

        M = self.reduction()

        if not M.is_valid():
            return

        # get representation of reduced matroid
        A = M._representation_surjective(ordered_groundset=ordered_groundset)

        if A is None:
            return

        found_representations = set()

        # try all left Hermite normal forms
        for H in _hermite_normal_forms(r, self.multiplicity(self.groundset())):
            if self.check_representation(H*A):
                B = _signed_hermite_normal_form(H*A)
                if B not in found_representations:
                    found_representations.add(B)
                    yield B


    def num_representations(self):
        """
        Compute the number of non-equivalent essential representations.
        """
        return sum(1 for _ in self.all_representations())


    def representation(self, ordered_groundset=None):
        """
        Compute any essential representation.
        Return None if the matroid is not representable.
        """
        for A in self.all_representations(ordered_groundset=ordered_groundset):
            return A
        return None


    def is_representable(self):
        """
        Determine if the matroid is a representable arithmetic matroid.
        """
        return self.representation() is not None


    def is_orientable(self):
        """
        Determine if the matroid is an orientable arithmetic matroid according to [Pag18].
        """
        M = self.reduction() # note that this might not be an arithmetic matroid

        return M._representation_surjective(check_bases=True) is not None
        # TODO maybe it is not necessary to check (on the bases) that the result is a representation


    def arithmetic_tutte_polynomial(self, x=None, y=None):
        """
        Return the arithmetic Tutte polynomial of the matroid.
        """
        E = self.groundset()
        r = self.full_rank()

        a = x
        b = y
        R = ZZ['x, y']
        x, y = R._first_ngens(2)
        T = R(0)
        for X in powerset(self.groundset()):
            T += self.multiplicity(X) * (x-1) ** (r - self.rank(X)) * (y-1) ** (len(X) - self.rank(X))
        if a is not None and b is not None:
            T = T(a, b)
        return T



class ArithmeticMatroid(ArithmeticMatroidMixin, RankMatroid):
    def __init__(self, groundset, rank_function, multiplicity_function):
        # take multiplicity function as third positional argument
        return super(ArithmeticMatroid, self).__init__(groundset, rank_function, multiplicity_function=multiplicity_function)


class LinearArithmeticMatroid(ArithmeticMatroidMixin, LinearMatroid):
    def _repr_(self):
        return "Linear arithmetic matroid of rank %d on %d elements" % (self.full_rank(), len(self.groundset()))


class BasisArithmeticMatroid(ArithmeticMatroidMixin, BasisMatroid):
    def __init__(self, M=None, *args, **kwargs):
        if isinstance(M, ArithmeticMatroidMixin):
            # extract multiplicity function from the given arithmetic matroid
            kwargs['multiplicity_function'] = M._multiplicity
        super(BasisArithmeticMatroid, self).__init__(M=M, *args, **kwargs)

    def _repr_(self):
        return "Basis arithmetic matroid of rank %d on %d elements" % (self.full_rank(), len(self.groundset()))



class MinorArithmeticMatroid(ArithmeticMatroidMixin, MinorMatroid):
    """
    Minor of an arithmetic matroid.
    """
    def __init__(self, *args, **kwargs):
        super(ArithmeticMatroidMixin, self).__init__(*args, **kwargs)

    def _repr_(self):
        s = "M"
        if self._contractions:
            s += r" / " + setprint_s(self._contractions)
        if self._deletions:
            s += r" \ " + setprint_s(self._deletions)
        s += ", where M is " + repr(self._matroid)
        return s

    def __eq__(self, other):
        return (self._contractions == other._contractions) and (self._deletions == other._deletions) and (self._matroid == other._matroid)

    def __reduce__(self):
        return super(ArithmeticMatroidMixin, self).__reduce__()

    def _multiplicity(self, X):
        return self._matroid._multiplicity(self._contractions.union(X))

    def minor(self, contractions=None, deletions=None):
        if contractions is None:
            contractions = []
        if deletions is None:
            deletions = []
        return MinorArithmeticMatroid(self._matroid, self._contractions.union(contractions), self._deletions.union(deletions))



class DualArithmeticMatroid(ArithmeticMatroidMixin, DualMatroid):
    """
    Dual of an arithmetic matroid.
    """
    def __init__(self, matroid):
        if not isinstance(matroid, ArithmeticMatroidMixin):
            raise TypeError("no arithmetic matroid provided to take dual of.")
        self._matroid = matroid

    def _repr_(self):
        return "Dual of '" + repr(self._matroid) + "'"

    def __eq__(self, other):
        return self._matroid == other._matroid

    def __reduce__(self):
        return super(ArithmeticMatroidMixin, self).__reduce__()


    def _multiplicity(self, X):
        return self._matroid._multiplicity(self.groundset().difference(X))

    def dual(self):
        return self._matroid

    def minor(self, contractions=None, deletions=None):
        # Assumption: if self._matroid cannot make a dual, neither can its minor.
        return DualArithmeticMatroid(self._matroid.minor(contractions=deletions, deletions=contractions))



class ToricArithmeticMatroid(ArithmeticMatroidMixin, Matroid):
    """
    Arithmetic matroid defined by a given representation.
    The representation is defined up to equivalence.
    """

    def __init__(self, arrangement_matrix, torus_matrix=None, ordered_groundset=None):
        self._A = arrangement_matrix
        self._Q = torus_matrix if torus_matrix is not None else matrix(ZZ, arrangement_matrix.nrows(), 0)

        assert self._A.nrows() == self._Q.nrows()
        self._normalize()

        if ordered_groundset is None:
            ordered_groundset = range(arrangement_matrix.ncols())
        else:
            assert len(set(ordered_groundset)) == len(ordered_groundset)
            assert len(ordered_groundset) == arrangement_matrix.ncols()

        self._groundset = frozenset(ordered_groundset) # non-ordered groundset
        self._E = ordered_groundset                    # ordered groundset
        self._groundset_to_index = {e: i for (i,e) in enumerate(ordered_groundset)} # dictionary groundset -> columns

    def _normalize(self):
        """
        Put Q in Smith normal form (this also changes A).
        """
        D, U, V = self._Q.smith_form()  # D = U*Q*V
        self._A = U * self._A
        self._Q = D[:, :D.rank()] # remove zero columns from Q

        while self._Q.ncols() > 0 and self._Q[0,0] == 1:
            # delete first row from Q and A
            self._Q = self._Q[1:,1:]
            self._A = self._A[1:,:]


    def groundset(self):
        return self._groundset

    def ordered_groundset(self):
        return self._E

    def arrangement_matrix(self):
        return self._A

    def torus_matrix(self):
        return self._Q


    def _rank(self, X):
        T = block_matrix(ZZ, [[self._A[:, [self._groundset_to_index[e] for e in X]], self._Q]])
        return T.rank() - self._Q.ncols()

    def _multiplicity(self, X):
        T = block_matrix(ZZ, [[self._A[:, [self._groundset_to_index[e] for e in X]], self._Q]])
        return reduce(operator.mul, [d for d in T.elementary_divisors() if d != 0], 1)


    def _repr_(self):
        return "Toric arithmetic matroid of rank %d on %d elements" % (self.full_rank(), len(self.groundset()))


    def __hash__(self):
        return hash((self._E, self._A, self._Q))

    def __eq__(self, other):
        if not isinstance(other, ToricArithmeticMatroid):
            return False

        return self._E == other._E and self._A == other._A and self._Q == other._Q


    def __copy__(self):
        return ToricArithmeticMatroid(arrangement_matrix=self._A, torus_matrix=self._Q, ordered_groundset=self._E)

    def __deepcopy__(self, *args, **kwargs):
        return ToricArithmeticMatroid(arrangement_matrix=copy.deepcopy(self._A), torus_matrix=copy.deepcopy(self._Q), ordered_groundset=copy.deepcopy(self._E))

    def __reduce__(self):
        # TODO
        raise NotImplementedError

    def is_valid(self):
        return True


<<<<<<< HEAD
    def minor(self, contractions=[], deletions=[]):
        contractions = list(contractions)
        deletions = list(deletions)
=======
    def minor(self, contractions=None, deletions=None):
        contractions = list(contractions) if contractions else []
        deletions = list(deletions) if deletions else []
>>>>>>> d01b9eb4

        new_groundset = [e for e in self._E if e not in contractions+deletions]
        A2 = copy.copy(self._A[:, [self._groundset_to_index[e] for e in new_groundset]])
        Q2 = block_matrix(ZZ, [[self._A[:, [self._groundset_to_index[e] for e in contractions]], self._Q]])
        return ToricArithmeticMatroid(arrangement_matrix=A2, torus_matrix=Q2, ordered_groundset=new_groundset)


    def dual(self):
        T = block_matrix(ZZ, [[self._A[:, [self._groundset_to_index[e] for e in self._E]], self._Q]]).transpose()
        I = identity_matrix(ZZ, T.nrows())

        # create temporary names for new groundset elements
        temp_elements = [-i for i in xrange(self._Q.ncols())]
        while len(frozenset(temp_elements).intersection(self.groundset())) > 0:
            temp_elements = [e-1 for e in temp_elements]

        M = ToricArithmeticMatroid(arrangement_matrix=I, torus_matrix=T, ordered_groundset=list(self._E)+temp_elements)
        return M.minor(deletions=temp_elements)


    def representation(self, ordered_groundset=None):
        """
        Compute any essential representation.
        Return None if the matroid is not representable.
        """
        # first try to return self._A
        if self._Q.ncols() == 0:
            if ordered_groundset is not None:
                # use the groundset in the given order
                E = ordered_groundset
                assert frozenset(E) == self.groundset()
                assert len(E) == len(self.groundset())
            else:
                # use self._E (which is ordered)
                E = self._E

            # return self._A, with shuffled columns
            return self._A[:, [self._groundset_to_index[e] for e in E]]
            # TODO should also return Q, when m({}) > 1?

        return super(ToricArithmeticMatroid, self).representation(ordered_groundset=ordered_groundset)


    def is_orientable(self):
        """
        Determine if the matroid is an orientable arithmetic matroid according to [Pag18].
        """
        if self._Q.ncols() == 0:
            return True

        else:
            return super(ToricArithmeticMatroid, self).is_orientable()


    def is_equivalent(self, other, morphism=None):
        """
        Check if the representations are equivalent.
        If morphism is None, assume that the groundsets coincide.
        """
        if not isinstance(other, ToricArithmeticMatroid):
            raise TypeError("can only test for equivalence between toric arithmetic matroids.")

        if self._Q.ncols() > 0 or other._Q.ncols() > 0:
            # TODO
            raise NotImplementedError

        if morphism is None:
            assert self.groundset() == other.groundset()
            morphism = {e: e for e in self.groundset()}

        E = self._E

        # take matrices in Hermite normal form, removing zero rows
        # (copy is needed to make matrices mutable)
        M = copy.copy(self._A.echelon_form(include_zero_rows=False))
        N = copy.copy(other._A[:, [other._groundset_to_index[morphism[e]] for e in self._E]].echelon_form(include_zero_rows=False))

        # choose a basis
        B = self.basis()
        if not other.is_basis(frozenset(morphism[e] for e in B)):
            return False

        # find bipartite graph
        edges = []
        for x in B:
            for y in E:
                C = B.difference([x]).union([y])
                if y not in B and self.is_basis(C):
                    if not other.is_basis(frozenset(morphism[e] for e in C)):
                        return False

                    edges.append((x,y))

        spanning_forest = nx.Graph()

        # find spanning forest
        uf = DisjointSet(E)
        for (x,y) in edges:
            if uf.find(x) != uf.find(y):
                spanning_forest.add_edge(x,y)
                uf.union(x,y)

        B_indices = list(sorted(self._groundset_to_index[e] for e in B))

        M1 = M[:, B_indices].inverse() * M
        N1 = N[:, B_indices].inverse() * N

        def change_signs(A, A1):
            for (i,j) in nx.edge_dfs(spanning_forest):
                (x,y) = (i,j) if i in B else (j,i)
                if A1[x,y] < 0:
                    if j in B:
                        # change sign of row j and column j
                        A1[j,:] *= -1
                        A1[:,j] *= -1

                        A[j,:] *= -1
                        A[:,j] *= -1

                        assert A1 == A[:, B_indices].inverse() * A

                    else:
                        # change sign of column j
                        A1[:,j] *= -1

                        A[:,j] *= -1

        change_signs(M, M1)
        change_signs(N, N1)

        return M.echelon_form() == N.echelon_form()


    def decomposition(self):
        """
        Find the decomposition of the matroid as a direct sum of indecomposable matroids.
        Return a partition of the groundset.
        """
        B = self.basis()
        new_groundset = list(B) + list(self.groundset().difference(B))

        # construct matrix with permuted columns
        columns = [vector(self._A[:,self._groundset_to_index[e]]) for e in new_groundset]
        A = matrix(ZZ, columns).transpose().echelon_form()

        uf = DisjointSet(self.groundset())

        for i in xrange(A.nrows()):
            for j in xrange(i+1, A.ncols()):
                if A[i,j] != 0:
                    uf.union(new_groundset[i], new_groundset[j])

        return SetPartition(uf)


    def is_decomposable(self):
        """
        Check if the matroid is decomposable.
        """
        return len(self.decomposition()) > 1


    def is_indecomposable(self):
        """
        Check if the matroid is indecomposable.
        """
        return not self.is_decomposable()


    def poset_of_layers(self):
        """
        Compute the poset of layers of the associated toric arrangement, using Lenz's algorithm [Len17a].
        """
        # TODO: implement for Q != 0
        if self._Q.ncols() > 0:
            raise NotImplementedError


        A = self._A.transpose()
        E = range(A.nrows())

        data = {}

        # compute Smith normal forms of all submatrices
        for S in powerset(E):
            D, U, V = A[S,:].smith_form()   # D == U*A[S,:]*V
            diagonal = [D[i,i] if i < D.ncols() else 0 for i in xrange(len(S))]
            data[tuple(S)] = (diagonal, U)

        # generate al possible elements of the poset of layers
        elements = {tuple(S): list(vector(ZZ, x) for x in itertools.product(*(range(max(data[tuple(S)][0][i], 1)) for i in xrange(len(S))))) for S in powerset(E)}

        for l in elements.itervalues():
            for v in l:
                v.set_immutable()

        possible_layers = list((S, x) for (S, l) in elements.iteritems() for x in l)
        uf = DisjointSet(possible_layers)

        cover_relations = []

        for (S, l) in elements.iteritems():
            diagonal_S, U_S = data[S]
            rk_S = A[S,:].rank()

            for s in S:
                i = S.index(s)  # index where the element s appears in S
                T = tuple(t for t in S if t != s)

                diagonal_T, U_T = data[T]
                rk_T = A[T,:].rank()

                for x in l:
                    h = (S, x)

                    y = U_S**(-1) * x
                    z = U_T * vector(ZZ, y[:i].list() + y[i+1:].list())
                    w = vector(ZZ, (a % diagonal_T[j] if diagonal_T[j] > 0 else 0 for j, a in enumerate(z)))
                    w.set_immutable()

                    ph = (T, w)

                    if rk_S == rk_T:
                        uf.union(h, ph)

                    else:
                        cover_relations.append((ph, h))

        # find representatives for layers (we keep the representative (S,x) with maximal S)
        root_to_representative_dict = {}
        for root, subset in uf.root_to_elements_dict().iteritems():
            S, x = max(subset, key=lambda (S, x): len(S))
            S_labeled = tuple(self._E[i] for i in S)
            root_to_representative_dict[root] = (S_labeled, x)

        # get layers and cover relations
        layers = root_to_representative_dict.values()
        cover_relations = set(
            (root_to_representative_dict[uf.find(a)], root_to_representative_dict[uf.find(b)])
            for (a,b) in cover_relations)

        return Poset(data=(layers, cover_relations), cover_relations=True)


    def arithmetic_independence_poset(self):
        """
        Poset of (arithmetic) independent sets of the central toric arrangement defined by the integer matrix A.
        This is defined in [Len17c, Definition 5], [Mar18, Definitions 2.1 and 2.2], [DD18, Section 7].
        Notice that it is not the same as the independence poset of the underlying matroid.
        """
        # TODO: implement for Q != 0
        if self._Q.ncols() > 0:
            raise NotImplementedError

        A = self._A.transpose()
        data = {}

        # compute Smith normal forms of all submatrices
        for S_labeled in self.independent_sets():
            S = tuple(sorted(self._groundset_to_index[e] for e in S_labeled))
            D, U, V = A[S,:].smith_form()   # D == U*A[S,:]*V
            diagonal = [D[i,i] if i < D.ncols() else 0 for i in xrange(len(S))]
            data[tuple(S)] = (diagonal, U)

        # generate all elements of the poset
        elements = {S: list(vector(ZZ, x) for x in itertools.product(*(range(max(data[tuple(S)][0][i], 1)) for i in xrange(len(S))))) for S in data.iterkeys()}

        for l in elements.itervalues():
            for v in l:
                v.set_immutable()

        all_elements = list((tuple(self._E[i] for i in S), x) for (S, l) in elements.iteritems() for x in l)
        cover_relations = []

        for (S, l) in elements.iteritems():
            diagonal_S, U_S = data[S]
            rk_S = A[S,:].rank()
            S_labeled = tuple(self._E[i] for i in S)

            for s in S:
                i = S.index(s)  # index where the element s appears in S
                T = tuple(t for t in S if t != s)
                T_labeled = tuple(self._E[i] for i in T)

                diagonal_T, U_T = data[T]
                rk_T = A[T,:].rank()

                for x in l:
                    y = U_S**(-1) * x
                    z = U_T * vector(ZZ, y[:i].list() + y[i+1:].list())
                    w = vector(ZZ, (a % diagonal_T[j] if diagonal_T[j] > 0 else 0 for j, a in enumerate(z)))
                    w.set_immutable()

                    cover_relations.append(((T_labeled, w), (S_labeled, x)))

        return Poset(data=(all_elements, cover_relations), cover_relations=True)




def _hermite_normal_forms(r, det):
    """
    Generate all r x r integer matrices in (left) Hermite normal form
    with the given determinant.
    """
    if r == 0:
        if det == 1:
            yield matrix(ZZ, 0, [])

    else:
        for d in divisors(det):
            for A in _hermite_normal_forms(r-1, det//d):
                for column in itertools.product(range(d), repeat=r-1):
                    yield matrix(ZZ, r, r, lambda i, j:
                        A[i,j] if i < r-1 and j < r-1
                        else d if i == r-1 and j == r-1
                        else column[i] if j == r-1
                        else 0
                    )


# copied from sage.matroids.utilities
def setprint_s(X, toplevel=False):
    """
    Create the string for use by ``setprint()``.

    INPUT:

    - ``X`` -- any Python object
    - ``toplevel`` -- (default: ``False``) indicates whether this is a
      recursion or not.

    OUTPUT:

    A string representation of the object, with nice notation for sets and
    frozensets.

    EXAMPLES::

        sage: from sage.matroids.utilities import setprint_s
        sage: L = [{1, 2, 3}, {1, 2, 4}, {2, 3, 4}, {4, 1, 3}]
        sage: setprint_s(L)
        '[{1, 2, 3}, {1, 2, 4}, {1, 3, 4}, {2, 3, 4}]'

    The ``toplevel`` argument only affects strings, to mimic ``print``'s
    behavior::

        sage: X = 'abcd'
        sage: setprint_s(X)
        "'abcd'"
        sage: setprint_s(X, toplevel=True)
        'abcd'
    """
    if isinstance(X, frozenset) or isinstance(X, set):
        return '{' + ', '.join(sorted(setprint_s(x) for x in X)) + '}'
    elif isinstance(X, dict):
        return '{' + ', '.join(sorted(setprint_s(key) + ': ' + setprint_s(val)
                                      for key, val in iteritems(X))) + '}'
    elif isinstance(X, str):
        if toplevel:
            return X
        else:
            return "'" + X + "'"
    elif hasattr(X, '__iter__') and not isinstance(X, SageObject):
        return '[' + ', '.join(sorted(setprint_s(x) for x in X)) + ']'
    else:
        return repr(X)<|MERGE_RESOLUTION|>--- conflicted
+++ resolved
@@ -708,16 +708,9 @@
     def is_valid(self):
         return True
 
-
-<<<<<<< HEAD
-    def minor(self, contractions=[], deletions=[]):
-        contractions = list(contractions)
-        deletions = list(deletions)
-=======
     def minor(self, contractions=None, deletions=None):
         contractions = list(contractions) if contractions else []
         deletions = list(deletions) if deletions else []
->>>>>>> d01b9eb4
 
         new_groundset = [e for e in self._E if e not in contractions+deletions]
         A2 = copy.copy(self._A[:, [self._groundset_to_index[e] for e in new_groundset]])
